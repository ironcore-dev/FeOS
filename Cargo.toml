[package]
name = "feos"
version = "0.1.0"
edition = "2021"

# See more keys and their definitions at https://doc.rust-lang.org/cargo/reference/manifest.html

[lints.rust]
unsafe_code = "forbid"

[lints.clippy]
enum_glob_use = "deny"

[dependencies]
futures = "0.3.29"
netlink-packet-route = "0.19.0"
rtnetlink = "0.14.0"

nix = { version = "0.28.0", features = ["mount", "user"] }
tokio = { version = "1.35.0", features = ["full", "macros", "rt-multi-thread"] }
log = "0.4.20"
simple_logger = "4.3.0"
tonic = "0.11"
prost = "0.12"
<<<<<<< HEAD
bitflags = "2.5.0"
uuid = { version = "1.8.0", features = ["v4"] }
oci-distribution = "0.11.0"
serde = "1.0.197"
serde_json = "1.0.115"
api_client = { version = "0.1.0", git = "https://github.com/cloud-hypervisor/cloud-hypervisor"  }
openssl = { version = "0.10", features = ["vendored"] }
=======
dhcproto = "0.11"
rand = "0.8"
pnet = "0.34.0"
>>>>>>> 0d59c440

[build-dependencies]
tonic-build = "0.11.0"<|MERGE_RESOLUTION|>--- conflicted
+++ resolved
@@ -22,7 +22,6 @@
 simple_logger = "4.3.0"
 tonic = "0.11"
 prost = "0.12"
-<<<<<<< HEAD
 bitflags = "2.5.0"
 uuid = { version = "1.8.0", features = ["v4"] }
 oci-distribution = "0.11.0"
@@ -30,11 +29,9 @@
 serde_json = "1.0.115"
 api_client = { version = "0.1.0", git = "https://github.com/cloud-hypervisor/cloud-hypervisor"  }
 openssl = { version = "0.10", features = ["vendored"] }
-=======
 dhcproto = "0.11"
 rand = "0.8"
 pnet = "0.34.0"
->>>>>>> 0d59c440
 
 [build-dependencies]
 tonic-build = "0.11.0"